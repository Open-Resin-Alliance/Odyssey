use std::{
    ffi::OsStr,
    fs::{DirEntry, File},
    io::{Read, Write},
    path::{Path, PathBuf},
    sync::Arc,
    time::{Duration, UNIX_EPOCH},
};

use glob::glob;
use itertools::Itertools;
use poem::{
    error::{
        MethodNotAllowedError, NotFoundError, NotImplemented, ServiceUnavailable, Unauthorized,
    },
    get, handler,
    listener::TcpListener,
    post,
    web::{Data, Json, Multipart, Path as URLPath, Query},
    EndpointExt, Result, Route, Server,
};
use serde::{Deserialize, Serialize};
use tokio::{
    sync::{broadcast, mpsc, RwLock},
    time::interval,
};

use crate::{
    configuration::ApiConfig,
    printer::{Operation, PrinterState},
    printfile::{FileData, LocationCategory, PrintFile, PrintMetadata},
    sl1::Sl1,
};

#[handler]
async fn start_print(
    URLPath((location, file_name)): URLPath<(LocationCategory, String)>,
    Data(operation_sender): Data<&mpsc::Sender<Operation>>,
    Data(configuration): Data<&ApiConfig>,
) -> Result<()> {
    let pathbuf = get_file_path(configuration, file_name.clone(), location.clone())?;

    let path = pathbuf
        .into_os_string()
        .into_string()
        .map_err(|_| NotFoundError)?;

    let file_data = FileData {
        name: file_name,
        path,
        last_modified: None,
        location_category: location,
    };

    operation_sender
        .send(Operation::StartPrint { file_data })
        .await
        .map_err(ServiceUnavailable)
}

#[handler]
async fn pause_print(Data(operation_sender): Data<&mpsc::Sender<Operation>>) -> Result<()> {
    operation_sender
        .send(Operation::PausePrint {})
        .await
        .map_err(ServiceUnavailable)
}

#[handler]
async fn resume_print(Data(operation_sender): Data<&mpsc::Sender<Operation>>) -> Result<()> {
    operation_sender
        .send(Operation::ResumePrint {})
        .await
        .map_err(ServiceUnavailable)
}

#[handler]
async fn cancel_print(Data(operation_sender): Data<&mpsc::Sender<Operation>>) -> Result<()> {
    operation_sender
        .send(Operation::StopPrint {})
        .await
        .map_err(ServiceUnavailable)
}

#[handler]
async fn shutdown(Data(operation_sender): Data<&mpsc::Sender<Operation>>) -> Result<()> {
    operation_sender
        .send(Operation::Shutdown {})
        .await
        .map_err(ServiceUnavailable)
}

#[handler]
async fn get_status(Data(state_ref): Data<&Arc<RwLock<PrinterState>>>) -> Json<PrinterState> {
    poem::web::Json(state_ref.read().await.clone())
}

#[derive(Clone, Debug, Serialize, Deserialize)]
pub struct ZControl {
    z: f32,
}

#[derive(Clone, Debug, Serialize, Deserialize)]
pub struct CureControl {
    cure: bool,
}

#[handler]
async fn manual_control(
    z: Result<Query<ZControl>>,
    cure: Result<Query<CureControl>>,
    Data(operation_sender): Data<&mpsc::Sender<Operation>>,
    Data(_state_ref): Data<&Arc<RwLock<PrinterState>>>,
) -> Result<()> {
    if let Ok(Query(ZControl { z })) = z {
        operation_sender
            .send(Operation::ManualMove { z })
            .await
            .map_err(ServiceUnavailable)?;
    }

    if let Ok(Query(CureControl { cure })) = cure {
        operation_sender
            .send(Operation::ManualCure { cure })
            .await
            .map_err(ServiceUnavailable)?;
    }

    Ok(())
}

#[handler]
async fn upload_file(mut multipart: Multipart, Data(configuration): Data<&ApiConfig>) {
    log::info!("Uploading file");
    while let Ok(Some(field)) = multipart.next_field().await {
        let file_name = field
            .file_name()
            .map(ToString::to_string)
            .expect("File name not found");
        if let Ok(bytes) = field.bytes().await {
            let mut f = File::create(configuration.upload_path.clone() + "/" + &file_name)
                .expect("Could not create new file");
            f.write_all(bytes.as_slice())
                .expect("Failed to write file contents");
        }
    }
}

#[derive(Clone, Debug, Serialize, Deserialize)]
pub struct FilesResponse {
    pub files: Vec<PrintMetadata>,
    pub next_index: Option<usize>,
}

#[derive(Clone, Debug, Serialize, Deserialize)]
pub struct DirsResponse {
    pub dirs: Vec<FileData>,
    pub next_index: Option<usize>,
}

#[derive(Clone, Debug, Serialize, Deserialize)]
pub struct PageParams {
    page_index: usize,
    page_size: usize,
}

const DEFAULT_PAGE_INDEX: usize = 0;
const DEFAULT_PAGE_SIZE: usize = 100;

#[derive(Clone, Debug, Serialize, Deserialize)]
pub struct LocationParams {
    category: LocationCategory,
    subdirectory: Option<String>,
}

#[handler]
async fn get_files(
    location: Result<Query<LocationParams>>,
    page_params: Result<Query<PageParams>>,
    Data(configuration): Data<&ApiConfig>,
) -> Result<Json<FilesResponse>> {
    let location = location.map_or(
        LocationParams {
            category: LocationCategory::Local,
            subdirectory: None,
        },
        |Query(loc_params)| loc_params,
    );

    let page_params = page_params.map_or(
        PageParams {
            page_index: DEFAULT_PAGE_INDEX,
            page_size: DEFAULT_PAGE_SIZE,
        },
        |Query(params)| params,
    );

    log::info!("Getting files in {:?}, {:?}", location, page_params);

    match location.category {
        LocationCategory::Local => {
            _get_local_files(location.subdirectory, page_params, configuration)
        }
        LocationCategory::Usb => _get_usb_files(page_params, configuration),
    }
}

fn _get_local_files(
    subdirectory: Option<String>,
    page_params: PageParams,
    configuration: &ApiConfig,
) -> Result<Json<FilesResponse>> {
<<<<<<< HEAD
    let prefix = path_prefix.unwrap_or("".to_string());

    if prefix.starts_with('/') || prefix.starts_with('.') {
        return Err(Unauthorized(MethodNotAllowedError));
=======
    let directory = subdirectory.unwrap_or("".to_string());
    
    if directory.starts_with('/') || directory.starts_with('.') {
        return Err(Unauthorized(MethodNotAllowedError))
>>>>>>> 40ead4e7
    }

    let upload_string = &configuration.upload_path;

    let upload_path = Path::new(upload_string.as_str());
    let full_path = upload_path.join(directory.as_str());

    let read_dir = full_path.read_dir();

    let files_vec = read_dir
        .map_err(|_| NotFoundError)?
        .flatten()
        .filter(|f| !f.path().is_dir())
        .filter(|f| {
            f.path()
                .extension()
                .and_then(OsStr::to_str)
                .eq(&Some("sl1"))
        });

    let chunks = files_vec.chunks(page_params.page_size);

    let mut chunks_iterator = chunks.into_iter();

    let files = chunks_iterator
        .nth(page_params.page_index)
        .map_or(Vec::new(), |dirs| {
            dirs.flat_map(|f| get_print_metadata(f, LocationCategory::Local).ok())
                .collect_vec()
        });

    let next_index = Some(page_params.page_index + 1).filter(|_| chunks_iterator.next().is_some());

    Ok(Json(FilesResponse { files, next_index }))
}

fn _get_usb_files(
    _page_params: PageParams,
    _configuration: &ApiConfig,
) -> Result<Json<FilesResponse>> {
    Err(NotImplemented(MethodNotAllowedError))

    /*
    poem::web::Json(glob(&configuration.usb_glob)
        .expect("Failed to read glob pattern")
        .map(|result| result.expect("Error reading path"))
        .map(|path| path.into_os_string().into_string().expect("Error parsing path"))
        .collect_vec())
    */
}

#[handler]
async fn get_dirs(
    location: Result<Query<LocationParams>>,
    page_params: Result<Query<PageParams>>,
    Data(configuration): Data<&ApiConfig>,
) -> Result<Json<DirsResponse>> {
    let location = location.map_or(
        LocationParams {
            category: LocationCategory::Local,
            subdirectory: None,
        },
        |Query(loc_params)| loc_params,
    );

    let page_params = page_params.map_or(
        PageParams {
            page_index: DEFAULT_PAGE_INDEX,
            page_size: DEFAULT_PAGE_SIZE,
        },
        |Query(params)| params,
    );

    log::info!("Getting files in {:?}, {:?}", location, page_params);

    match location.category {
        LocationCategory::Local => {
            _get_local_dirs(location.subdirectory, page_params, configuration)
        }
        LocationCategory::Usb => _get_usb_dirs(page_params, configuration),
    }
}
fn _get_local_dirs(
    subdirectory: Option<String>,
    page_params: PageParams,
    configuration: &ApiConfig,
) -> Result<Json<DirsResponse>> {
    let directory = subdirectory.unwrap_or("".to_string());

<<<<<<< HEAD
    if prefix.starts_with('/') || prefix.starts_with('.') {
        return Err(Unauthorized(MethodNotAllowedError));
=======
    if directory.starts_with('/') || directory.starts_with('.') {
        return Err(Unauthorized(MethodNotAllowedError))
>>>>>>> 40ead4e7
    }

    let upload_string = &configuration.upload_path;

    let upload_path = Path::new(upload_string.as_str());
    let full_path = upload_path.join(directory.as_str());

    let read_dir = full_path.read_dir();

    let dirs_vec = read_dir
        .map_err(|_| NotFoundError)?
        .flatten()
        .filter(|f| f.path().is_dir());

    let chunks = dirs_vec.chunks(page_params.page_size);

    let mut chunks_iterator = chunks.into_iter();

    let dirs = chunks_iterator
        .nth(page_params.page_index)
        .map_or(Vec::new(), |dirs| {
            dirs.flat_map(|f| get_filedata(f, LocationCategory::Local).ok())
                .collect_vec()
        });

    let next_index = Some(page_params.page_index + 1).filter(|_| chunks_iterator.next().is_some());

    Ok(Json(DirsResponse { dirs, next_index }))
}

fn _get_usb_dirs(
    _page_params: PageParams,
    _configuration: &ApiConfig,
) -> Result<Json<DirsResponse>> {
    Err(NotImplemented(MethodNotAllowedError))

    /*
    poem::web::Json(glob(&configuration.usb_glob)
        .expect("Failed to read glob pattern")
        .map(|result| result.expect("Error reading path"))
        .map(|path| path.into_os_string().into_string().expect("Error parsing path"))
        .collect_vec())
    */
}

fn get_file_path(
    configuration: &ApiConfig,
    file_name: String,
    location: LocationCategory,
) -> Result<PathBuf, NotFoundError> {
    log::info!("Getting file path {:?}, {:?}", location, file_name);

    match location {
        LocationCategory::Usb => get_usb_file_path(configuration, file_name),
        LocationCategory::Local => get_local_file_path(configuration, file_name),
    }
}

// Since USB paths are specified as a glob, find all and filter to file_name
fn get_usb_file_path(
    configuration: &ApiConfig,
    file_name: String,
) -> Result<PathBuf, NotFoundError> {
    let paths = glob(&configuration.usb_glob).map_err(|_| NotFoundError)?;

    let path_buf = paths
        .filter_map(|path| path.ok())
        .find(|path| path.ends_with(file_name.clone()))
        .ok_or_else(|| {
            log::error!("Unable to read USB file");
            NotFoundError
        })?;

    Ok(path_buf)
}

// For Local files, look directly for specific file
fn get_local_file_path(
    configuration: &ApiConfig,
    file_name: String,
) -> Result<PathBuf, NotFoundError> {
    let path = Path::new(&configuration.upload_path).join(file_name);

    if path.exists() {
        Ok(path)
    } else {
        log::error!("Unable to read local file");
        Err(NotFoundError)
    }
}

fn get_filedata(file: DirEntry, location: LocationCategory) -> Result<FileData> {
    log::info!("Getting file data");
    let modified_time = file
        .metadata()
        .ok()
        .and_then(|meta| meta.modified().ok())
        .and_then(|modified| modified.duration_since(UNIX_EPOCH).ok())
        .map(|dur| dur.as_millis());

    Ok(FileData {
        path: file.path().into_os_string().into_string().map_err(|_| {
            log::error!("Error converting file path");
            NotFoundError
        })?,
        name: file.file_name().into_string().map_err(|_| {
            log::error!("Error converting file name");
            NotFoundError
        })?,
        last_modified: modified_time,
        location_category: location,
    })
}

fn get_print_metadata(file: DirEntry, location: LocationCategory) -> Result<PrintMetadata> {
    let file_data = get_filedata(file, location)?;
    log::info!("Extracting print metadata");

    Ok(Sl1::from_file(file_data).get_metadata())
}

#[handler]
async fn get_file(
    URLPath((location, file_name)): URLPath<(LocationCategory, String)>,
    Data(configuration): Data<&ApiConfig>,
) -> Result<Vec<u8>> {
    let file_path = get_file_path(configuration, file_name, location)?;

    let ret = File::open(file_path)
        .and_then(|mut file| {
            let mut data: Vec<u8> = vec![];
            file.read_to_end(&mut data).map(|_| data)
        })
        .map_err(|_| NotFoundError);

    ret.map_err(|err| err.into())
}

#[handler]
async fn delete_file(
    URLPath((_location, _file_name)): URLPath<(LocationCategory, String)>,
    Data(_configuration): Data<&ApiConfig>,
) -> Result<Json<FileData>> {
    Err(NotImplemented(MethodNotAllowedError))
}

async fn run_state_listener(
    mut state_receiver: broadcast::Receiver<PrinterState>,
    state_ref: Arc<RwLock<PrinterState>>,
) {
    let mut interv = interval(Duration::from_millis(1000));

    let mut state: Result<PrinterState, broadcast::error::TryRecvError>;

    loop {
        state = state_receiver.try_recv();
        if state.is_ok() {
            let mut state_data = state_ref.write().await;
            *state_data = state.clone().unwrap();
        }

        interv.tick().await;
    }
}

pub async fn start_api(
    configuration: ApiConfig,
    operation_sender: mpsc::Sender<Operation>,
    state_receiver: broadcast::Receiver<PrinterState>,
) {
    let state_ref = Arc::new(RwLock::new(PrinterState::Shutdown {}));

    tokio::spawn(run_state_listener(state_receiver, state_ref.clone()));

    let app = Route::new()
        .at("/status", get(get_status))
        .at("/manual", post(manual_control))
        .at("/print/start/:location/:file_name", post(start_print))
        .at("/print/cancel", post(cancel_print))
        .at("/print/pause", post(pause_print))
        .at("/print/resume", post(resume_print))
        .at("/shutdown", post(shutdown))
        .at("/files", get(get_files).post(upload_file))
        .at(
            "/files/:location/:file_name",
            get(get_file).delete(delete_file),
        )
        .at("/dirs", get(get_dirs))
        .data(operation_sender)
        .data(state_ref.clone())
        .data(configuration.clone()); //.catch_error(f);

    let port = configuration.port.to_string();
    let addr = format!("0.0.0.0:{port}");

    Server::new(TcpListener::bind(addr))
        .run(app)
        .await
        .expect("Error encountered");
}<|MERGE_RESOLUTION|>--- conflicted
+++ resolved
@@ -210,17 +210,10 @@
     page_params: PageParams,
     configuration: &ApiConfig,
 ) -> Result<Json<FilesResponse>> {
-<<<<<<< HEAD
-    let prefix = path_prefix.unwrap_or("".to_string());
-
-    if prefix.starts_with('/') || prefix.starts_with('.') {
+    let directory = subdirectory.unwrap_or("".to_string());
+
+    if directory.starts_with('/') || directory.starts_with('.') {
         return Err(Unauthorized(MethodNotAllowedError));
-=======
-    let directory = subdirectory.unwrap_or("".to_string());
-    
-    if directory.starts_with('/') || directory.starts_with('.') {
-        return Err(Unauthorized(MethodNotAllowedError))
->>>>>>> 40ead4e7
     }
 
     let upload_string = &configuration.upload_path;
@@ -310,13 +303,8 @@
 ) -> Result<Json<DirsResponse>> {
     let directory = subdirectory.unwrap_or("".to_string());
 
-<<<<<<< HEAD
-    if prefix.starts_with('/') || prefix.starts_with('.') {
+    if directory.starts_with('/') || directory.starts_with('.') {
         return Err(Unauthorized(MethodNotAllowedError));
-=======
-    if directory.starts_with('/') || directory.starts_with('.') {
-        return Err(Unauthorized(MethodNotAllowedError))
->>>>>>> 40ead4e7
     }
 
     let upload_string = &configuration.upload_path;
