use std::{str::FromStr, sync::Arc};

use clap::Parser;

use serialport::{ClearBuffer, SerialPort};
use tokio::runtime::{Builder, Runtime};

use odyssey::{configuration::Configuration, serial_handler::TTYPortHandler};
use tracing::level_filters::LevelFilter;

#[derive(Parser, Debug)]
#[command(author, version, about, long_about = None)]
struct Args {
    /// Odyssey config file
    #[arg(default_value_t=String::from("./default.yaml"), short, long)]
    config: String,
    #[arg(default_value_t=String::from("DEBUG"), short, long)]
    loglevel: String,
    #[arg(default_value_t = false, short, long)]
    apidocs: bool,
}

fn main() {
    let args = Args::parse();

    tracing_subscriber::fmt()
        .with_max_level(LevelFilter::from_str(&args.loglevel).expect("Unable to parse loglevel"))
        .init();

    tracing::info!("Starting Odyssey");

    let configuration = Arc::new(
        Configuration::from_file(args.config)
            .expect("Config could not be parsed. See example odyssey.yaml for expected fields:"),
    );

    let mut serial = tokio_serial::new(
        &configuration.printer.serial,
        configuration.printer.baudrate,
    )
    .open_native()
    .expect("Unable to open serial port");

    serial
        .set_exclusive(false)
        .expect("Unable to set serial port exclusivity(false)");
    serial
        .clear(ClearBuffer::All)
        .expect("Unable to clear serialport buffers");

<<<<<<< HEAD
    let serial_handler = Box::new(TTYPortHandler::new(serial));
=======
    let (serial_read_sender, serial_read_receiver) = broadcast::channel(200);
    let (serial_write_sender, serial_write_receiver) = broadcast::channel(200);

    let gcode = Gcode::new(
        &configuration.gcode,
        serial_read_receiver,
        serial_write_sender,
    );

    let display: PrintDisplay = PrintDisplay::new(&configuration.display);

    let operation_channel = mpsc::channel::<Operation>(100);
    let status_channel = broadcast::channel::<PrinterState>(100);

    let runtime = build_runtime();

    let sender = operation_channel.0.clone();
    let receiver = status_channel.1.resubscribe();

    let writer_serial = serial
        .try_clone_native()
        .expect("Unable to clone serial port handler");
    let listener_serial = serial
        .try_clone_native()
        .expect("Unable to clone serial port handler");

    let serial_read_handle = runtime.spawn(serial_handler::run_listener(
        listener_serial,
        serial_read_sender,
        shutdown_handler.cancellation_token.clone(),
    ));

    let serial_write_handle = runtime.spawn(serial_handler::run_writer(
        writer_serial,
        serial_write_receiver,
        shutdown_handler.cancellation_token.clone(),
    ));

    let statemachine_handle = runtime.spawn(Printer::start_printer(
        configuration.clone(),
        display,
        gcode,
        operation_channel.1,
        status_channel.0.clone(),
        shutdown_handler.cancellation_token.clone(),
    ));

    let api_handle = runtime.spawn(api::start_api(
        configuration.clone(),
        sender,
        receiver,
        shutdown_handler.cancellation_token.clone(),
        args.apidocs,
    ));

    runtime.block_on(async {
        shutdown_handler.until_shutdown().await;
>>>>>>> 519c4ee9

    odyssey::start_odyssey(build_runtime(), configuration, serial_handler);
}

fn build_runtime() -> Runtime {
    Builder::new_multi_thread()
        .worker_threads(4)
        .thread_name("odyssey-worker")
        .thread_stack_size(3 * 1024 * 1024)
        .enable_time()
        .enable_io()
        .build()
        .expect("Unable to start Tokio runtime")
}<|MERGE_RESOLUTION|>--- conflicted
+++ resolved
@@ -48,67 +48,7 @@
         .clear(ClearBuffer::All)
         .expect("Unable to clear serialport buffers");
 
-<<<<<<< HEAD
     let serial_handler = Box::new(TTYPortHandler::new(serial));
-=======
-    let (serial_read_sender, serial_read_receiver) = broadcast::channel(200);
-    let (serial_write_sender, serial_write_receiver) = broadcast::channel(200);
-
-    let gcode = Gcode::new(
-        &configuration.gcode,
-        serial_read_receiver,
-        serial_write_sender,
-    );
-
-    let display: PrintDisplay = PrintDisplay::new(&configuration.display);
-
-    let operation_channel = mpsc::channel::<Operation>(100);
-    let status_channel = broadcast::channel::<PrinterState>(100);
-
-    let runtime = build_runtime();
-
-    let sender = operation_channel.0.clone();
-    let receiver = status_channel.1.resubscribe();
-
-    let writer_serial = serial
-        .try_clone_native()
-        .expect("Unable to clone serial port handler");
-    let listener_serial = serial
-        .try_clone_native()
-        .expect("Unable to clone serial port handler");
-
-    let serial_read_handle = runtime.spawn(serial_handler::run_listener(
-        listener_serial,
-        serial_read_sender,
-        shutdown_handler.cancellation_token.clone(),
-    ));
-
-    let serial_write_handle = runtime.spawn(serial_handler::run_writer(
-        writer_serial,
-        serial_write_receiver,
-        shutdown_handler.cancellation_token.clone(),
-    ));
-
-    let statemachine_handle = runtime.spawn(Printer::start_printer(
-        configuration.clone(),
-        display,
-        gcode,
-        operation_channel.1,
-        status_channel.0.clone(),
-        shutdown_handler.cancellation_token.clone(),
-    ));
-
-    let api_handle = runtime.spawn(api::start_api(
-        configuration.clone(),
-        sender,
-        receiver,
-        shutdown_handler.cancellation_token.clone(),
-        args.apidocs,
-    ));
-
-    runtime.block_on(async {
-        shutdown_handler.until_shutdown().await;
->>>>>>> 519c4ee9
 
     odyssey::start_odyssey(build_runtime(), configuration, serial_handler);
 }
