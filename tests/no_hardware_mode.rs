use std::{fs, time::Duration};

use crate::common::test_resource_path;
use odyssey::{
    api,
    api_objects::PrinterState,
    configuration::Configuration,
    display::PrintDisplay,
    gcode::Gcode,
    printer::{Operation, Printer},
    shutdown_handler::ShutdownHandler,
};
use tokio::{
    runtime::{Builder, Runtime},
    sync::{
        broadcast::{self, Receiver, Sender},
        mpsc,
    },
    time::interval,
};
use tokio_util::sync::CancellationToken;
use tracing::Level;

mod common;

/**
 * Run Odyssey without any hardware. This is a manual testing utility, not an automated test.
 */
#[test]
#[ignore]
fn no_hardware_mode() {
    let shutdown_handler = ShutdownHandler::new();

    tracing_subscriber::fmt()
        .with_max_level(Level::TRACE)
        .init();

    let temp_dir = tempfile::TempDir::new().expect("Unable to create temp directory for test");

<<<<<<< HEAD
    tracing::info!("Write frames to {}", tmp_file.path().display());
=======
    let temp_config = temp_dir.path().join("mockConfig.yaml");
    let temp_fb = temp_dir.path().join("mockFb");
    fs::File::create(&temp_fb).expect("Unable to generate mock FrameBuffer file");

    log::info!("Write frames to {}", temp_fb.display());
>>>>>>> 1e2961be

    let (serial_read_sender, serial_read_receiver) = broadcast::channel(200);
    let (serial_write_sender, serial_write_receiver) = broadcast::channel(200);

    let mut configuration = Configuration::from_file(test_resource_path("default.yaml".to_owned()))
        .expect("Config could not be parsed");

    configuration.display.frame_buffer = temp_fb.as_os_str().to_str().unwrap().to_owned();
    configuration.config_file = Some(temp_config.as_os_str().to_str().unwrap().to_owned());

    Configuration::overwrite_file(&configuration).expect("Unable to save temporary config file");

    let gcode = Gcode::new(
        &configuration.gcode.clone(),
        serial_read_receiver,
        serial_write_sender,
    );

    let display: PrintDisplay = PrintDisplay::new(&configuration.display.clone());

    let operation_channel = mpsc::channel::<Operation>(100);
    let status_channel = broadcast::channel::<PrinterState>(100);

    let runtime = build_runtime();

    runtime.block_on(async {
        let sender = operation_channel.0.clone();
        let receiver = status_channel.1.resubscribe();

        let serial_handle = tokio::spawn(serial_feedback_loop(
            configuration.clone(),
            serial_read_sender,
            serial_write_receiver,
            shutdown_handler.cancellation_token.clone(),
        ));

        let statemachine_handle = tokio::spawn(Printer::start_printer(
            configuration.printer.clone(),
            display,
            gcode,
            operation_channel.1,
            status_channel.0.clone(),
            shutdown_handler.cancellation_token.clone(),
        ));

        let api_handle = tokio::spawn(api::start_api(
            configuration,
            sender,
            receiver,
            shutdown_handler.cancellation_token.clone(),
        ));

        shutdown_handler.until_shutdown().await;

        let _ = serial_handle.await;
        let _ = statemachine_handle.await;
        let _ = api_handle.await;

<<<<<<< HEAD
        tmp_file.close().expect("Unable to remove tempdir");
        tracing::info!("Shutting down");
=======
        temp_dir.close().expect("Unable to remove tempdir");
        log::info!("Shutting down");
>>>>>>> 1e2961be
    });

    runtime.shutdown_background();
}

pub async fn serial_feedback_loop(
    configuration: Configuration,
    sender: Sender<String>,
    mut receiver: Receiver<String>,
    cancellation_token: CancellationToken,
) {
    let mut interval = interval(Duration::from_millis(100));

    loop {
        if cancellation_token.is_cancelled() {
            break;
        }
        interval.tick().await;
        match receiver.try_recv() {
            Ok(command) => {
                tracing::info!("{}", command);

                let response: String;
                if command.as_str().trim() == configuration.gcode.status_check.as_str().trim() {
                    response = configuration.gcode.status_desired.clone();
                } else {
                    response = configuration.gcode.move_sync.clone();
                };

                tracing::info!("command='{}', response='{}'", command.trim(), response);

                sender
                    .send(response)
                    .expect("Unable to send gcode response message");
            }
            Err(err) => match err {
                broadcast::error::TryRecvError::Empty => continue,
                _ => panic!(),
            },
        };
    }
}

fn build_runtime() -> Runtime {
    Builder::new_multi_thread()
        .worker_threads(4)
        .thread_name("odyssey-worker")
        .thread_stack_size(3 * 1024 * 1024)
        .enable_time()
        .enable_io()
        .build()
        .expect("Unable to start Tokio runtime")
}<|MERGE_RESOLUTION|>--- conflicted
+++ resolved
@@ -37,15 +37,11 @@
 
     let temp_dir = tempfile::TempDir::new().expect("Unable to create temp directory for test");
 
-<<<<<<< HEAD
-    tracing::info!("Write frames to {}", tmp_file.path().display());
-=======
     let temp_config = temp_dir.path().join("mockConfig.yaml");
     let temp_fb = temp_dir.path().join("mockFb");
     fs::File::create(&temp_fb).expect("Unable to generate mock FrameBuffer file");
 
-    log::info!("Write frames to {}", temp_fb.display());
->>>>>>> 1e2961be
+    tracing::info!("Write frames to {}", temp_fb.display());
 
     let (serial_read_sender, serial_read_receiver) = broadcast::channel(200);
     let (serial_write_sender, serial_write_receiver) = broadcast::channel(200);
@@ -104,13 +100,8 @@
         let _ = statemachine_handle.await;
         let _ = api_handle.await;
 
-<<<<<<< HEAD
-        tmp_file.close().expect("Unable to remove tempdir");
+        temp_dir.close().expect("Unable to remove tempdir");
         tracing::info!("Shutting down");
-=======
-        temp_dir.close().expect("Unable to remove tempdir");
-        log::info!("Shutting down");
->>>>>>> 1e2961be
     });
 
     runtime.shutdown_background();
